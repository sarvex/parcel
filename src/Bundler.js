--- conflicted
+++ resolved
@@ -501,20 +501,8 @@
     let processed = this.cache && (await this.cache.read(asset.name));
     let cacheMiss = false;
     if (!processed || asset.shouldInvalidate(processed.cacheData)) {
-<<<<<<< HEAD
-      processed = await this.farm.run(
-        asset.name,
-        asset.id,
-        asset.package,
-        this.options
-      );
-      if (this.cache) {
-        this.cache.write(asset.name, processed);
-      }
-=======
-      processed = await this.farm.run(asset.name);
+      processed = await this.farm.run(asset.name, asset.id);
       cacheMiss = true;
->>>>>>> 87b1ea98
     }
 
     asset.buildTime = Date.now() - startTime;
@@ -575,12 +563,9 @@
       // If the asset is already in a bundle, it is shared. Move it to the lowest common ancestor.
       if (asset.parentBundle !== bundle) {
         let commonBundle = bundle.findCommonAncestor(asset.parentBundle);
-<<<<<<< HEAD
-=======
 
         // If the common bundle's type matches the asset's, move the asset to the common bundle.
         // Otherwise, proceed with adding the asset to the new bundle below.
->>>>>>> 87b1ea98
         if (asset.parentBundle.type === commonBundle.type) {
           this.moveAssetToBundle(asset, commonBundle);
           return;
