--- conflicted
+++ resolved
@@ -16,17 +16,10 @@
     "parcel": "^2.0.0-alpha.1.1"
   },
   "dependencies": {
-<<<<<<< HEAD
     "@parcel/diagnostic": "^2.0.0-frontbucket.13",
     "@parcel/plugin": "^2.0.0-frontbucket.26",
-    "@parcel/source-map": "2.0.0-alpha.4.9",
+    "@parcel/source-map": "2.0.0-alpha.4.11",
     "@parcel/utils": "^2.0.0-frontbucket.23",
-=======
-    "@parcel/diagnostic": "^2.0.0-alpha.3.1",
-    "@parcel/plugin": "^2.0.0-alpha.3.1",
-    "@parcel/source-map": "2.0.0-alpha.4.11",
-    "@parcel/utils": "^2.0.0-alpha.3.1",
->>>>>>> 149c00b7
     "nullthrows": "^1.1.1",
     "terser": "^4.3.0"
   },
