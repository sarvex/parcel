--- conflicted
+++ resolved
@@ -1,10 +1,6 @@
 {
   "name": "@parcel/optimizer-svgo",
-<<<<<<< HEAD
   "version": "2.0.11",
-=======
-  "version": "2.0.1",
->>>>>>> 28b47e6b
   "license": "MIT",
   "publishConfig": {
     "access": "public"
@@ -24,15 +20,9 @@
     "parcel": "^2.0.1"
   },
   "dependencies": {
-<<<<<<< HEAD
     "@parcel/diagnostic": "2.0.10",
     "@parcel/plugin": "2.0.11",
     "@parcel/utils": "2.0.11",
-=======
-    "@parcel/diagnostic": "^2.0.1",
-    "@parcel/plugin": "^2.0.1",
-    "@parcel/utils": "^2.0.1",
->>>>>>> 28b47e6b
     "svgo": "^2.4.0"
   }
 }