--- conflicted
+++ resolved
@@ -1,10 +1,6 @@
 {
   "name": "@parcel/optimizer-image",
-<<<<<<< HEAD
   "version": "2.0.11",
-=======
-  "version": "2.0.0",
->>>>>>> 84da50ae
   "license": "MIT",
   "main": "lib/ImageOptimizer.js",
   "source": "src/ImageOptimizer.js",
@@ -36,16 +32,10 @@
     "build-release": "napi build --platform --release"
   },
   "dependencies": {
-<<<<<<< HEAD
     "@parcel/plugin": "2.0.11",
     "@parcel/utils": "2.0.11",
     "detect-libc": "^1.0.3",
-    "self-published": "npm:@parcel/optimizer-image@2.0.0-nightly.2506"
-=======
-    "@parcel/plugin": "^2.0.0",
-    "@parcel/utils": "^2.0.0",
-    "detect-libc": "^1.0.3"
->>>>>>> 84da50ae
+    "self-published": "npm:@parcel/optimizer-image@2.0.0"
   },
   "devDependencies": {
     "@napi-rs/cli": "1.0.4",
