{
  "name": "@parcel/kitchen-sink-example",
<<<<<<< HEAD
  "version": "2.0.24",
=======
  "version": "2.5.0",
>>>>>>> 8cce1a1d
  "license": "MIT",
  "private": true,
  "scripts": {
    "serve": "parcel serve src/index.html --https --open",
    "build": "rm -rf dist && parcel build src/index.html --no-cache"
  },
  "devDependencies": {
<<<<<<< HEAD
    "@parcel/babel-register": "2.0.24",
    "@parcel/config-default": "2.0.24",
    "@parcel/optimizer-esbuild": "2.0.24",
    "@parcel/reporter-sourcemap-visualiser": "2.0.24",
    "parcel": "2.0.24"
=======
    "@babel/core": "^7.0.0",
    "@parcel/babel-register": "2.5.0",
    "@parcel/config-default": "2.5.0",
    "@parcel/core": "2.5.0",
    "@parcel/optimizer-esbuild": "2.5.0",
    "@parcel/reporter-sourcemap-visualiser": "2.5.0",
    "parcel": "2.5.0"
>>>>>>> 8cce1a1d
  },
  "browser": "dist/legacy/index.html",
  "browserModern": "dist/modern/index.html",
  "targets": {
    "browserModern": {
      "engines": {
        "browsers": [
          "last 1 Chrome version"
        ]
      }
    },
    "browser": {
      "engines": {
        "browsers": [
          "> 0.25%"
        ]
      }
    }
  },
  "dependencies": {
    "lodash": "^4.17.11",
    "react": "^17.0.2",
    "react-dom": "^17.0.2"
  }
}<|MERGE_RESOLUTION|>--- conflicted
+++ resolved
@@ -1,10 +1,6 @@
 {
   "name": "@parcel/kitchen-sink-example",
-<<<<<<< HEAD
   "version": "2.0.24",
-=======
-  "version": "2.5.0",
->>>>>>> 8cce1a1d
   "license": "MIT",
   "private": true,
   "scripts": {
@@ -12,21 +8,13 @@
     "build": "rm -rf dist && parcel build src/index.html --no-cache"
   },
   "devDependencies": {
-<<<<<<< HEAD
+    "@babel/core": "^7.0.0",
     "@parcel/babel-register": "2.0.24",
     "@parcel/config-default": "2.0.24",
+    "@parcel/core": "2.5.0",
     "@parcel/optimizer-esbuild": "2.0.24",
     "@parcel/reporter-sourcemap-visualiser": "2.0.24",
     "parcel": "2.0.24"
-=======
-    "@babel/core": "^7.0.0",
-    "@parcel/babel-register": "2.5.0",
-    "@parcel/config-default": "2.5.0",
-    "@parcel/core": "2.5.0",
-    "@parcel/optimizer-esbuild": "2.5.0",
-    "@parcel/reporter-sourcemap-visualiser": "2.5.0",
-    "parcel": "2.5.0"
->>>>>>> 8cce1a1d
   },
   "browser": "dist/legacy/index.html",
   "browserModern": "dist/modern/index.html",
