{
  "name": "@parcel/three-js-stresstest",
  "version": "2.0.0-frontbucket.30",
  "license": "MIT",
  "private": true,
  "scripts": {
    "setup": "make src",
    "build": "rm -rf dist && parcel build src/entry.js --no-cache",
    "get-size": "du -sh dist"
  },
<<<<<<< HEAD
  "devDependencies": {
    "@parcel/config-default": "2.0.0-frontbucket.59",
    "parcel": "2.0.0-frontbucket.59"
  },
  "browser": "dist/legacy/index.js",
=======
  "browserLegacy": "dist/legacy/index.js",
>>>>>>> cd90e1ec
  "browserModern": "dist/modern/index.js",
  "targets": {
    "browserModern": {
      "engines": {
        "browsers": [
          "last 1 Chrome version"
        ]
      }
    },
    "browserLegacy": {
      "engines": {
        "browsers": [
          "> 0.25%"
        ]
      }
    }
  },
  "devDependencies": {
    "@parcel/config-default": "2.0.0-beta.1",
    "parcel": "2.0.0-beta.1"
  }
}<|MERGE_RESOLUTION|>--- conflicted
+++ resolved
@@ -8,15 +8,7 @@
     "build": "rm -rf dist && parcel build src/entry.js --no-cache",
     "get-size": "du -sh dist"
   },
-<<<<<<< HEAD
-  "devDependencies": {
-    "@parcel/config-default": "2.0.0-frontbucket.59",
-    "parcel": "2.0.0-frontbucket.59"
-  },
-  "browser": "dist/legacy/index.js",
-=======
   "browserLegacy": "dist/legacy/index.js",
->>>>>>> cd90e1ec
   "browserModern": "dist/modern/index.js",
   "targets": {
     "browserModern": {
@@ -35,7 +27,7 @@
     }
   },
   "devDependencies": {
-    "@parcel/config-default": "2.0.0-beta.1",
-    "parcel": "2.0.0-beta.1"
+    "@parcel/config-default": "2.0.0-frontbucket.59",
+    "parcel": "2.0.0-frontbucket.59"
   }
 }