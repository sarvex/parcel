--- conflicted
+++ resolved
@@ -1,10 +1,6 @@
 {
   "name": "@parcel/ts-utils",
-<<<<<<< HEAD
   "version": "2.0.0-frontbucket.77",
-=======
-  "version": "2.0.0-beta.3.1",
->>>>>>> 11c576f4
   "license": "MIT",
   "publishConfig": {
     "access": "public"
