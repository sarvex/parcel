module.exports = {
  extends: [
    'eslint:recommended',
    'plugin:flowtype/recommended',
    'plugin:monorepo/recommended',
    'plugin:react/recommended',
    'prettier',
    'prettier/flowtype',
    'prettier/react',
  ],
  parser: 'babel-eslint',
  plugins: ['@parcel', 'flowtype', 'import', 'monorepo', 'react', 'mocha'],
  parserOptions: {
    ecmaVersion: 2018,
    ecmaFeatures: {
      jsx: true,
    },
    sourceType: 'module',
  },
  env: {
    node: true,
    es6: true,
  },
  globals: {
    parcelRequire: true,
    define: true,
    SharedArrayBuffer: true,
  },
  // https://eslint.org/docs/user-guide/configuring#configuration-based-on-glob-patterns
  overrides: [
    {
      files: ['**/test/**', '*.test.js', 'packages/core/integration-tests/**'],
      env: {
        mocha: true,
      },
      rules: {
        'import/no-extraneous-dependencies': 'off',
        'monorepo/no-internal-import': 'off',
        'monorepo/no-relative-import': 'off',
<<<<<<< HEAD
=======
        'mocha/no-exclusive-tests': 'error',
>>>>>>> fb43dcdc
      },
    },
  ],
  rules: {
    '@parcel/no-self-package-imports': 'error',
    'import/first': 'error',
    'import/newline-after-import': 'error',
    'import/no-extraneous-dependencies': 'error',
    'import/no-self-import': 'error',
    'no-return-await': 'error',
    'require-await': 'error',
    'require-atomic-updates': 'off',
    'no-prototype-builtins': 'off',
  },
  settings: {
    flowtype: {
      onlyFilesWithFlowAnnotation: true,
    },
    react: {
      version: 'detect',
    },
  },
};<|MERGE_RESOLUTION|>--- conflicted
+++ resolved
@@ -37,10 +37,7 @@
         'import/no-extraneous-dependencies': 'off',
         'monorepo/no-internal-import': 'off',
         'monorepo/no-relative-import': 'off',
-<<<<<<< HEAD
-=======
         'mocha/no-exclusive-tests': 'error',
->>>>>>> fb43dcdc
       },
     },
   ],
