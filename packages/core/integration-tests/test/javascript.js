--- conflicted
+++ resolved
@@ -4930,23 +4930,6 @@
     ]);
   });
 
-<<<<<<< HEAD
-  it('should avoid creating a bundle for lazy dependencies already available in a shared bundle', async function() {
-    let b = await bundle(
-      path.join(
-        __dirname,
-        'integration/shared-bundle-internalization/index.mjs',
-      ),
-      {
-        mode: 'production',
-        defaultTargetOptions: {
-          shouldScopeHoist: false,
-        },
-      },
-    );
-
-    assert.deepEqual(await (await run(b)).default, [42, 42]);
-=======
   it('should error on undeclared external dependencies for libraries', async function() {
     let fixture = path.join(
       __dirname,
@@ -5093,7 +5076,6 @@
         ],
       },
     );
->>>>>>> 8fc248f1
   });
 
   describe('multiple import types', function() {
@@ -5419,8 +5401,6 @@
       assert.equal(typeof res.text, 'string');
     });
   });
-<<<<<<< HEAD
-=======
 
   it('should avoid creating a bundle for lazy dependencies already available in a shared bundle', async function() {
     let b = await bundle(
@@ -5515,5 +5495,4 @@
 
     assert.deepEqual(calls, ['common', 'deep']);
   });
->>>>>>> 8fc248f1
 });