--- conflicted
+++ resolved
@@ -4,11 +4,6 @@
 import type {
   ASTGenerator,
   BuildMode,
-<<<<<<< HEAD
-  BundleGroup,
-  DependencyOptions,
-=======
->>>>>>> b08ef9cb
   Engines,
   EnvironmentContext,
   EnvironmentOptions,
