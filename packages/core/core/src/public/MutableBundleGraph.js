--- conflicted
+++ resolved
@@ -275,32 +275,8 @@
       bundleToInternalBundle(bundle),
     );
   }
-<<<<<<< HEAD
-=======
-
-  traverseContents<TContext>(
-    visit: GraphVisitor<BundlerBundleGraphTraversable, TContext>,
-  ): ?TContext {
-    return this.#graph.traverseContents(
-      mapVisitor(
-        node =>
-          node.type === 'asset'
-            ? {type: 'asset', value: assetFromValue(node.value, this.#options)}
-            : {
-                type: 'dependency',
-                value: new Dependency(node.value),
-              },
-        visit,
-      ),
-    );
-  }
 
   merge(bundleGraph: IMutableBundleGraph) {
     this.#graph.merge(bundleGraph);
   }
-
-  updateAssetGraph(asset: IAsset, subGraph: AssetGraph): void {
-    this.#graph.updateAssetGraph(assetToAssetValue(asset), subGraph);
-  }
->>>>>>> 4c105e8a
 }