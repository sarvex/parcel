--- conflicted
+++ resolved
@@ -825,31 +825,13 @@
     );
   }
 
-<<<<<<< HEAD
-  async runEntryRequest(input: ModuleSpecifier) {
-    let prevEntries = this.assetGraph
-      .getEntryAssets()
-      .map(asset => asset.id)
-      .sort();
-=======
   async runEntryRequest(input: DependencySpecifier) {
->>>>>>> e7b4e7b3
     let request = createEntryRequest(input);
     let result = await this.api.runRequest<FilePath, EntryResult>(request, {
       force: true,
     });
     this.assetGraph.shouldForceBundle = true;
     this.assetGraph.resolveEntry(request.input, result.entries, request.id);
-
-    let currentEntries = this.assetGraph
-      .getEntryAssets()
-      .map(asset => asset.id)
-      .sort();
-    let didEntriesChange =
-      prevEntries.length !== currentEntries.length ||
-      prevEntries.every((entryId, index) => entryId === currentEntries[index]);
-
-    this.shouldBundle = this.shouldBundle || didEntriesChange;
   }
 
   async runTargetRequest(input: Entry) {
