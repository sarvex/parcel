// @flow strict-local

import type {Diagnostic} from '@parcel/diagnostic';
import type {FileSystem} from '@parcel/fs';
import type {
  Async,
  Engines,
  FilePath,
  PackageJSON,
  PackageTargetDescriptor,
  TargetDescriptor,
} from '@parcel/types';
import type {StaticRunOpts, RunAPI} from '../RequestTracker';
import type {Entry, ParcelOptions, Target} from '../types';
import type {ConfigAndCachePath} from './ParcelConfigRequest';

import ThrowableDiagnostic, {
  generateJSONCodeHighlights,
  getJSONSourceLocation,
} from '@parcel/diagnostic';
import path from 'path';
import {
  loadConfig,
  resolveConfig,
  md5FromObject,
  validateSchema,
} from '@parcel/utils';
import {createEnvironment} from '../Environment';
import createParcelConfigRequest, {
  getCachedParcelConfig,
} from './ParcelConfigRequest';
// $FlowFixMe
import browserslist from 'browserslist';
import jsonMap from 'json-source-map';
import invariant from 'assert';
import nullthrows from 'nullthrows';
import {
  COMMON_TARGET_DESCRIPTOR_SCHEMA,
  DESCRIPTOR_SCHEMA,
  PACKAGE_DESCRIPTOR_SCHEMA,
  ENGINES_SCHEMA,
} from '../TargetDescriptor.schema';
import {BROWSER_ENVS} from '../public/Environment';
import {optionsProxy} from '../utils';

type RunOpts = {|
  input: Entry,
  ...StaticRunOpts<Array<Target>>,
|};

const DEFAULT_DIST_DIRNAME = 'dist';
const COMMON_TARGETS = ['main', 'module', 'browser', 'types'];

export type TargetRequest = {|
  id: string,
  +type: 'target_request',
  run: RunOpts => Async<Array<Target>>,
  input: Entry,
|};

const type = 'target_request';

export default function createTargetRequest(input: Entry): TargetRequest {
  return {
    id: `${type}:${md5FromObject(input)}`,
    type,
    run,
    input,
  };
}

async function run({input, api, options}: RunOpts) {
  let targetResolver = new TargetResolver(
    api,
    optionsProxy(options, api.invalidateOnOptionChange),
  );
  let targets = await targetResolver.resolve(input.packagePath);

  let configResult = nullthrows(
    await api.runRequest<null, ConfigAndCachePath>(createParcelConfigRequest()),
  );
  let parcelConfig = getCachedParcelConfig(configResult, options);

  // Find named pipelines for each target.
  let pipelineNames = new Set(parcelConfig.getNamedPipelines());
  for (let target of targets) {
    if (pipelineNames.has(target.name)) {
      target.pipeline = target.name;
    }
  }

  return targets;
}

export class TargetResolver {
  fs: FileSystem;
  api: RunAPI;
  options: ParcelOptions;

  constructor(api: RunAPI, options: ParcelOptions) {
    this.api = api;
    this.fs = options.inputFS;
    this.options = options;
  }

  async resolve(rootDir: FilePath): Promise<Array<Target>> {
    let optionTargets = this.options.targets;

    let packageTargets = await this.resolvePackageTargets(rootDir);
    let targets: Array<Target>;
    if (optionTargets) {
      if (Array.isArray(optionTargets)) {
        if (optionTargets.length === 0) {
          throw new ThrowableDiagnostic({
            diagnostic: {
              message: `Targets option is an empty array`,
              origin: '@parcel/core',
            },
          });
        }

        // If an array of strings is passed, it's a filter on the resolved package
        // targets. Load them, and find the matching targets.
        targets = optionTargets.map(target => {
          let matchingTarget = packageTargets.get(target);
          if (!matchingTarget) {
            throw new ThrowableDiagnostic({
              diagnostic: {
                message: `Could not find target with name "${target}"`,
                origin: '@parcel/core',
              },
            });
          }
          return matchingTarget;
        });
      } else {
        // Otherwise, it's an object map of target descriptors (similar to those
        // in package.json). Adapt them to native targets.
        targets = Object.entries(optionTargets).map(([name, _descriptor]) => {
          let {distDir, ...descriptor} = parseDescriptor(
            name,
            _descriptor,
            null,
            JSON.stringify({targets: optionTargets}, null, '\t'),
          );
          if (distDir == null) {
            let optionTargetsString = JSON.stringify(optionTargets, null, '\t');
            throw new ThrowableDiagnostic({
              diagnostic: {
                message: `Missing distDir for target "${name}"`,
                origin: '@parcel/core',
                codeFrame: {
                  code: optionTargetsString,
                  codeHighlights: generateJSONCodeHighlights(
                    optionTargetsString,
                    [
                      {
                        key: `/${name}`,
                        type: 'value',
                      },
                    ],
                  ),
                },
              },
            });
          }
          let target: Target = {
            name,
            distDir: path.resolve(this.fs.cwd(), distDir),
            publicUrl:
              descriptor.publicUrl ??
              this.options.defaultTargetOptions.publicUrl,
            env: createEnvironment({
              engines: descriptor.engines,
              context: descriptor.context,
              isLibrary: descriptor.isLibrary,
              includeNodeModules: descriptor.includeNodeModules,
              outputFormat: descriptor.outputFormat,
              shouldOptimize:
                this.options.defaultTargetOptions.shouldOptimize &&
                descriptor.optimize !== false,
              shouldScopeHoist:
                this.options.defaultTargetOptions.shouldScopeHoist &&
                descriptor.scopeHoist !== false,
              sourceMap: normalizeSourceMap(this.options, descriptor.sourceMap),
            }),
          };

          if (descriptor.distEntry != null) {
            target.distEntry = descriptor.distEntry;
          }

          return target;
        });
      }

      let serve = this.options.serveOptions;
      if (serve) {
        // In serve mode, we only support a single browser target. If the user
        // provided more than one, or the matching target is not a browser, throw.
        if (targets.length > 1) {
          throw new ThrowableDiagnostic({
            diagnostic: {
              message: `More than one target is not supported in serve mode`,
              origin: '@parcel/core',
            },
          });
        }
        if (!BROWSER_ENVS.has(targets[0].env.context)) {
          throw new ThrowableDiagnostic({
            diagnostic: {
              message: `Only browser targets are supported in serve mode`,
              origin: '@parcel/core',
            },
          });
        }
        targets[0].distDir = serve.distDir;
      }
    } else {
      // Explicit targets were not provided. Either use a modern target for server
      // mode, or simply use the package.json targets.
      if (this.options.serveOptions) {
        // In serve mode, we only support a single browser target. Since the user
        // hasn't specified a target, use one targeting modern browsers for development
        targets = [
          {
            name: 'default',
            distDir: this.options.serveOptions.distDir,
            publicUrl: this.options.defaultTargetOptions.publicUrl ?? '/',
            env: createEnvironment({
              context: 'browser',
              engines: {},
              shouldOptimize: this.options.defaultTargetOptions.shouldOptimize,
              shouldScopeHoist: this.options.defaultTargetOptions
                .shouldScopeHoist,
              sourceMap: this.options.defaultTargetOptions.sourceMaps
                ? {}
                : undefined,
            }),
          },
        ];
      } else {
        targets = Array.from(packageTargets.values());
      }
    }

    return targets;
  }

  async resolvePackageTargets(rootDir: FilePath): Promise<Map<string, Target>> {
    let conf = await loadConfig(this.fs, path.join(rootDir, 'index'), [
      'package.json',
    ]);

    // Invalidate whenever a package.json file is added.
    // TODO: we really only need to invalidate if added *above* rootDir...
    this.api.invalidateOnFileCreate(`**/package.json`);

    let pkg;
    let pkgContents;
    let pkgFilePath: ?FilePath;
    let pkgDir: FilePath;
    let pkgMap;
    if (conf) {
      pkg = (conf.config: PackageJSON);
      let pkgFile = conf.files[0];
      if (pkgFile == null) {
        throw new ThrowableDiagnostic({
          diagnostic: {
            message: `Expected package.json file in ${rootDir}`,
            origin: '@parcel/core',
          },
        });
      }
      pkgFilePath = pkgFile.filePath;
      pkgDir = path.dirname(pkgFilePath);
      pkgContents = await this.fs.readFile(pkgFilePath, 'utf8');
      pkgMap = jsonMap.parse(pkgContents.replace(/\t/g, ' '));

      this.api.invalidateOnFileUpdate(pkgFilePath);
      this.api.invalidateOnFileDelete(pkgFilePath);
    } else {
      pkg = {};
      pkgDir = this.fs.cwd();
    }

    let pkgTargets = pkg.targets || {};
    let pkgEngines: Engines =
      parseEngines(
        pkg.engines,
        pkgFilePath,
        pkgContents,
        '/engines',
        'Invalid engines in package.json',
      ) || {};
    if (pkgEngines.browsers == null) {
      let env =
        this.options.env.BROWSERSLIST_ENV ??
        this.options.env.NODE_ENV ??
        this.options.mode;

      if (pkg.browserslist != null) {
        let pkgBrowserslist = pkg.browserslist;
        let browserslist =
          typeof pkgBrowserslist === 'object' && !Array.isArray(pkgBrowserslist)
            ? pkgBrowserslist[env]
            : pkgBrowserslist;

        pkgEngines = {
          ...pkgEngines,
          browsers: browserslist,
        };
      } else {
        let browserslistConfig = await resolveConfig(
          this.fs,
          path.join(rootDir, 'index'),
          ['browserslist', '.browserslistrc'],
        );

        this.api.invalidateOnFileCreate('**/{browserslist,.browserslistrc}');

        if (browserslistConfig != null) {
          let contents = await this.fs.readFile(browserslistConfig, 'utf8');
          let config = browserslist.parseConfig(contents);
          let browserslistBrowsers = config[env] || config.defaults;

          if (browserslistBrowsers) {
            pkgEngines = {
              ...pkgEngines,
              browsers: browserslistBrowsers,
            };
          }

          // Invalidate whenever browserslist config file or relevant environment variables change
          this.api.invalidateOnFileUpdate(browserslistConfig);
          this.api.invalidateOnFileDelete(browserslistConfig);
          this.api.invalidateOnEnvChange('BROWSERSLIST_ENV');
          this.api.invalidateOnEnvChange('NODE_ENV');
        }
      }
    }

    let targets: Map<string, Target> = new Map();
    let node = pkgEngines.node;
    let browsers = pkgEngines.browsers;

    // If there is a separate `browser` target, or an `engines.node` field but no browser targets, then
    // the `main` and `module` targets refer to node, otherwise browser.
    let mainContext =
      pkg.browser ?? pkgTargets.browser ?? (node != null && !browsers)
        ? 'node'
        : 'browser';
    let moduleContext =
      pkg.browser ?? pkgTargets.browser ? 'browser' : mainContext;

    let defaultEngines = this.options.defaultTargetOptions.engines;
    let context = browsers ?? !node ? 'browser' : 'node';
    if (
      context === 'browser' &&
      pkgEngines.browsers == null &&
      defaultEngines?.browsers != null
    ) {
      pkgEngines = {
        ...pkgEngines,
        browsers: defaultEngines.browsers,
      };
    } else if (
      context === 'node' &&
      pkgEngines.node == null &&
      defaultEngines?.node != null
    ) {
      pkgEngines = {
        ...pkgEngines,
        node: defaultEngines.node,
      };
    }

    for (let targetName of COMMON_TARGETS) {
      let targetDist;
      let pointer;
      if (
        targetName === 'browser' &&
        pkg[targetName] != null &&
        typeof pkg[targetName] === 'object'
      ) {
        // The `browser` field can be a file path or an alias map.
        targetDist = pkg[targetName][pkg.name];
        pointer = `/${targetName}/${pkg.name}`;
      } else {
        targetDist = pkg[targetName];
        pointer = `/${targetName}`;
      }

      if (typeof targetDist === 'string' || pkgTargets[targetName]) {
        let distDir;
        let distEntry;
        let loc;

        invariant(typeof pkgFilePath === 'string');
        invariant(pkgMap != null);

        let _descriptor: mixed = pkgTargets[targetName] ?? {};
        if (typeof targetDist === 'string') {
          distDir = path.resolve(pkgDir, path.dirname(targetDist));
          distEntry = path.basename(targetDist);
          loc = {
            filePath: pkgFilePath,
            ...getJSONSourceLocation(pkgMap.pointers[pointer], 'value'),
          };
        } else {
          distDir =
            this.options.defaultTargetOptions.distDir ??
            path.join(pkgDir, DEFAULT_DIST_DIRNAME, targetName);
        }

        if (_descriptor == false) {
          continue;
        }

        let descriptor = parseCommonTargetDescriptor(
          targetName,
          _descriptor,
          pkgFilePath,
          pkgContents,
        );

        let isLibrary =
          typeof distEntry === 'string'
            ? path.extname(distEntry) === '.js'
            : false;
        targets.set(targetName, {
          name: targetName,
          distDir,
          distEntry,
          publicUrl:
            descriptor.publicUrl ?? this.options.defaultTargetOptions.publicUrl,
          env: createEnvironment({
            engines: descriptor.engines ?? pkgEngines,
            context:
              descriptor.context ??
              (targetName === 'browser'
                ? 'browser'
                : targetName === 'module'
                ? moduleContext
                : mainContext),
            includeNodeModules: descriptor.includeNodeModules ?? !isLibrary,
            outputFormat:
              descriptor.outputFormat ??
              (isLibrary
                ? targetName === 'module'
                  ? 'esmodule'
                  : 'commonjs'
                : 'global'),
            isLibrary: isLibrary,
            shouldOptimize:
              this.options.defaultTargetOptions.shouldOptimize &&
              descriptor.optimize !== false,
            shouldScopeHoist:
              this.options.defaultTargetOptions.shouldScopeHoist &&
              descriptor.scopeHoist !== false,
            sourceMap: normalizeSourceMap(this.options, descriptor.sourceMap),
          }),
          loc,
        });
      }
    }

    let customTargets = (Object.keys(pkgTargets): Array<string>).filter(
      targetName => !COMMON_TARGETS.includes(targetName),
    );

    // Custom targets
    for (let targetName of customTargets) {
      let distPath: mixed = pkg[targetName];
      let distDir;
      let distEntry;
      let loc;
      if (distPath == null) {
        distDir =
          this.options.defaultTargetOptions.distDir ??
          path.join(pkgDir, DEFAULT_DIST_DIRNAME);
        if (customTargets.length >= 2) {
          distDir = path.join(distDir, targetName);
        }
      } else {
        if (typeof distPath !== 'string') {
          let contents: string =
            typeof pkgContents === 'string'
              ? pkgContents
              : // $FlowFixMe
                JSON.stringify(pkgContents, null, '\t');
          throw new ThrowableDiagnostic({
            diagnostic: {
              message: `Invalid distPath for target "${targetName}"`,
              origin: '@parcel/core',
              language: 'json',
              filePath: pkgFilePath ?? undefined,
              codeFrame: {
                code: contents,
                codeHighlights: generateJSONCodeHighlights(contents, [
                  {
                    key: `/${targetName}`,
                    type: 'value',
                    message: 'Expected type string',
                  },
                ]),
              },
            },
          });
        }
        distDir = path.resolve(pkgDir, path.dirname(distPath));
        distEntry = path.basename(distPath);

        invariant(typeof pkgFilePath === 'string');
        invariant(pkgMap != null);
        loc = {
          filePath: pkgFilePath,
          ...getJSONSourceLocation(pkgMap.pointers[`/${targetName}`], 'value'),
        };
      }

      if (targetName in pkgTargets) {
        let descriptor = parsePackageDescriptor(
          targetName,
          pkgTargets[targetName],
          pkgFilePath,
          pkgContents,
        );
        let pkgDir = path.dirname(nullthrows(pkgFilePath));
        targets.set(targetName, {
          name: targetName,
          distDir:
            descriptor.distDir != null
              ? path.resolve(pkgDir, descriptor.distDir)
              : distDir,
          distEntry,
<<<<<<< HEAD
          publicUrl: descriptor.publicUrl ?? this.options.publicUrl,
          // ATLASSIAN: "stableEntries": false causes entries with hashes
          // TODO: Make this env var invalidate cache entries
          stableEntries:
            typeof process.env.PARCEL_STABLE_ENTRIES === 'string' ||
            descriptor.stableEntries,
=======
          publicUrl:
            descriptor.publicUrl ?? this.options.defaultTargetOptions.publicUrl,
>>>>>>> a26f6397
          env: createEnvironment({
            engines: descriptor.engines ?? pkgEngines,
            context: descriptor.context,
            includeNodeModules: descriptor.includeNodeModules,
            outputFormat: descriptor.outputFormat,
            isLibrary: descriptor.isLibrary,
            shouldOptimize:
              this.options.defaultTargetOptions.shouldOptimize &&
              descriptor.optimize !== false,
            shouldScopeHoist:
              this.options.defaultTargetOptions.shouldScopeHoist &&
              descriptor.scopeHoist !== false,
            sourceMap: normalizeSourceMap(this.options, descriptor.sourceMap),
          }),
          loc,
        });
      }
    }

    // If no explicit targets were defined, add a default.
    if (targets.size === 0) {
      targets.set('default', {
        name: 'default',
        distDir:
          this.options.defaultTargetOptions.distDir ??
          path.join(pkgDir, DEFAULT_DIST_DIRNAME),
        publicUrl: this.options.defaultTargetOptions.publicUrl,
        env: createEnvironment({
          engines: pkgEngines,
          context,
          shouldOptimize: this.options.defaultTargetOptions.shouldOptimize,
          shouldScopeHoist: this.options.defaultTargetOptions.shouldScopeHoist,
          sourceMap: this.options.defaultTargetOptions.sourceMaps
            ? {}
            : undefined,
        }),
      });
    }

    assertNoDuplicateTargets(targets, pkgFilePath, pkgContents);

    return targets;
  }
}

function parseEngines(
  engines: mixed,
  pkgPath: ?FilePath,
  pkgContents: ?string,
  prependKey: string,
  message: string,
): Engines | typeof undefined {
  if (engines === undefined) {
    return engines;
  } else {
    validateSchema.diagnostic(
      ENGINES_SCHEMA,
      {data: engines, source: pkgContents, filePath: pkgPath, prependKey},
      '@parcel/core',
      message,
    );
    // $FlowFixMe we just verified this
    return engines;
  }
}

function parseDescriptor(
  targetName: string,
  descriptor: mixed,
  pkgPath: ?FilePath,
  pkgContents: ?string,
): TargetDescriptor {
  validateSchema.diagnostic(
    DESCRIPTOR_SCHEMA,
    {
      data: descriptor,
      source: pkgContents,
      filePath: pkgPath,
      prependKey: `/targets/${targetName}`,
    },
    '@parcel/core',
    `Invalid target descriptor for target "${targetName}"`,
  );

  // $FlowFixMe we just verified this
  return descriptor;
}

function parsePackageDescriptor(
  targetName: string,
  descriptor: mixed,
  pkgPath: ?FilePath,
  pkgContents: ?string,
): PackageTargetDescriptor {
  validateSchema.diagnostic(
    PACKAGE_DESCRIPTOR_SCHEMA,
    {
      data: descriptor,
      source: pkgContents,
      filePath: pkgPath,
      prependKey: `/targets/${targetName}`,
    },
    '@parcel/core',
    `Invalid target descriptor for target "${targetName}"`,
  );
  // $FlowFixMe we just verified this
  return descriptor;
}

function parseCommonTargetDescriptor(
  targetName: string,
  descriptor: mixed,
  pkgPath: ?FilePath,
  pkgContents: ?string,
): PackageTargetDescriptor {
  validateSchema.diagnostic(
    COMMON_TARGET_DESCRIPTOR_SCHEMA,
    {
      data: descriptor,
      source: pkgContents,
      filePath: pkgPath,
      prependKey: `/targets/${targetName}`,
    },
    '@parcel/core',
    `Invalid target descriptor for target "${targetName}"`,
  );

  // $FlowFixMe we just verified this
  return descriptor;
}

function assertNoDuplicateTargets(targets, pkgFilePath, pkgContents) {
  // Detect duplicate targets by destination path and provide a nice error.
  // Without this, an assertion is thrown much later after naming the bundles and finding duplicates.
  let targetsByPath: Map<string, Array<string>> = new Map();
  for (let target of targets.values()) {
    if (target.distEntry != null) {
      let distPath = path.join(target.distDir, target.distEntry);
      if (!targetsByPath.has(distPath)) {
        targetsByPath.set(distPath, []);
      }
      targetsByPath.get(distPath)?.push(target.name);
    }
  }

  let diagnostics: Array<Diagnostic> = [];
  for (let [targetPath, targetNames] of targetsByPath) {
    if (targetNames.length > 1 && pkgContents != null && pkgFilePath != null) {
      diagnostics.push({
        message: `Multiple targets have the same destination path "${path.relative(
          path.dirname(pkgFilePath),
          targetPath,
        )}"`,
        origin: '@parcel/core',
        language: 'json',
        filePath: pkgFilePath || undefined,
        codeFrame: {
          code: pkgContents,
          codeHighlights: generateJSONCodeHighlights(
            pkgContents,
            targetNames.map(t => ({
              key: `/${t}`,
              type: 'value',
            })),
          ),
        },
      });
    }
  }

  if (diagnostics.length > 0) {
    // Only add hints to the last diagnostic so it isn't duplicated on each one
    diagnostics[diagnostics.length - 1].hints = [
      'Try removing the duplicate targets, or changing the destination paths.',
    ];

    throw new ThrowableDiagnostic({
      diagnostic: diagnostics,
    });
  }
}

function normalizeSourceMap(options: ParcelOptions, sourceMap) {
  if (options.defaultTargetOptions.sourceMaps) {
    if (typeof sourceMap === 'boolean') {
      return sourceMap ? {} : undefined;
    } else {
      return sourceMap ?? {};
    }
  } else {
    return undefined;
  }
}<|MERGE_RESOLUTION|>--- conflicted
+++ resolved
@@ -534,17 +534,13 @@
               ? path.resolve(pkgDir, descriptor.distDir)
               : distDir,
           distEntry,
-<<<<<<< HEAD
-          publicUrl: descriptor.publicUrl ?? this.options.publicUrl,
+          publicUrl:
+            descriptor.publicUrl ?? this.options.defaultTargetOptions.publicUrl,
           // ATLASSIAN: "stableEntries": false causes entries with hashes
           // TODO: Make this env var invalidate cache entries
           stableEntries:
             typeof process.env.PARCEL_STABLE_ENTRIES === 'string' ||
             descriptor.stableEntries,
-=======
-          publicUrl:
-            descriptor.publicUrl ?? this.options.defaultTargetOptions.publicUrl,
->>>>>>> a26f6397
           env: createEnvironment({
             engines: descriptor.engines ?? pkgEngines,
             context: descriptor.context,
