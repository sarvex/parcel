--- conflicted
+++ resolved
@@ -97,11 +97,10 @@
     minify: {
       type: 'boolean',
     },
-<<<<<<< HEAD
     stableEntries: {
-=======
+      type: 'boolean',
+    },
     scopeHoist: {
->>>>>>> 796e1798
       type: 'boolean',
     },
   },
