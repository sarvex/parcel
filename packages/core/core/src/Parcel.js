--- conflicted
+++ resolved
@@ -31,16 +31,11 @@
 import {PromiseQueue} from '@parcel/utils';
 import ParcelConfig from './ParcelConfig';
 import logger from '@parcel/logger';
-<<<<<<< HEAD
 import {bundleGraphEdgeTypes} from './BundleGraph';
 import RequestTracker, {
   getWatcherOptions,
   requestGraphEdgeTypes,
 } from './RequestTracker';
-import createAssetGraphRequest from './requests/AssetGraphRequest';
-=======
-import RequestTracker, {getWatcherOptions} from './RequestTracker';
->>>>>>> e63235f3
 import createValidationRequest from './requests/ValidationRequest';
 import createParcelBuildRequest from './requests/ParcelBuildRequest';
 import {Disposable} from '@parcel/events';
@@ -284,37 +279,8 @@
 
       this.#requestedAssetIds.clear();
 
-<<<<<<< HEAD
-      let bundleGraphRequest = createBundleGraphRequest({
-        assetGraph,
-        optionsRef: this.#optionsRef,
-      });
-
-      // $FlowFixMe Added in Flow 0.121.0 upgrade in #4381
-      let bundleGraph = await this.#requestTracker.runRequest(
-        bundleGraphRequest,
-      );
-
-      dumpGraphToGraphViz(
-        // $FlowFixMe Added in Flow 0.121.0 upgrade in #4381 (Windows only)
-        bundleGraph._graph,
-        'BundleGraph',
-        bundleGraphEdgeTypes,
-      );
-
-      await this.#packagerRunner.writeBundles(bundleGraph);
-      assertSignalNotAborted(signal);
-
-      dumpGraphToGraphViz(
-        // $FlowFixMe
-        this.#requestTracker.graph,
-        'RequestGraph',
-        requestGraphEdgeTypes,
-      );
-=======
       // $FlowFixMe
       dumpGraphToGraphViz(this.#requestTracker.graph, 'RequestGraph');
->>>>>>> e63235f3
 
       let event = {
         type: 'buildSuccess',
