--- conflicted
+++ resolved
@@ -113,12 +113,9 @@
     includeNodeModules: env.includeNodeModules,
     outputFormat: env.outputFormat,
     isLibrary: env.isLibrary,
-<<<<<<< HEAD
+    scopeHoist: env.scopeHoist,
+    sourceMap: env.sourceMap,
     // ATLASSIAN: use context in hash until bundles are shared in workers
     context: env.context,
-=======
-    scopeHoist: env.scopeHoist,
-    sourceMap: env.sourceMap,
->>>>>>> 583a6cef
   });
 }