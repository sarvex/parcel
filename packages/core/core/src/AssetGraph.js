// @flow strict-local

import type {GraphVisitor} from '@parcel/types';
import type {
  Asset,
  AssetGraphNode,
  AssetGroup,
  AssetGroupNode,
  AssetNode,
  Dependency,
  DependencyNode,
  Entry,
  EntryFileNode,
  EntrySpecifierNode,
  Target,
} from './types';

import invariant from 'assert';
import crypto from 'crypto';
import {md5FromObject} from '@parcel/utils';
import nullthrows from 'nullthrows';
import Graph, {type GraphOpts} from './Graph';
import {createDependency} from './Dependency';

type AssetGraphOpts = {|
  ...GraphOpts<AssetGraphNode>,
  onNodeRemoved?: (node: AssetGraphNode) => mixed,
|};

type InitOpts = {|
  entries?: Array<string>,
  targets?: Array<Target>,
  assetGroups?: Array<AssetGroup>,
|};

type SerializedAssetGraph = {|
  ...GraphOpts<AssetGraphNode>,
  hash?: ?string,
|};

export function nodeFromDep(dep: Dependency): DependencyNode {
  return {
    id: dep.id,
    type: 'dependency',
    value: dep,
  };
}

export function nodeFromAssetGroup(assetGroup: AssetGroup): AssetGroupNode {
  return {
    id: md5FromObject({
      ...assetGroup,
      // only influences building the asset graph
      canDefer: undefined,
      // if only the isURL property is different, no need to re-run transformation.
      isURL: undefined,
    }),
    type: 'asset_group',
    value: assetGroup,
  };
}

export function nodeFromAsset(asset: Asset): AssetNode {
  return {
    id: asset.id,
    type: 'asset',
    value: asset,
  };
}

export function nodeFromEntrySpecifier(entry: string): EntrySpecifierNode {
  return {
    id: 'entry_specifier:' + entry,
    type: 'entry_specifier',
    value: entry,
  };
}

export function nodeFromEntryFile(entry: Entry): EntryFileNode {
  return {
    id: 'entry_file:' + md5FromObject(entry),
    type: 'entry_file',
    value: entry,
  };
}

export default class AssetGraph extends Graph<AssetGraphNode> {
  onNodeRemoved: ?(node: AssetGraphNode) => mixed;
  hash: ?string;

  constructor(opts: ?SerializedAssetGraph) {
    if (opts) {
      let {hash, ...rest} = opts;
      super(rest);
      this.hash = hash;
    } else {
      super();
    }
  }

  // $FlowFixMe
  static deserialize(opts: SerializedAssetGraph): AssetGraph {
    return new AssetGraph(opts);
  }

  // $FlowFixMe
  serialize(): SerializedAssetGraph {
    // $FlowFixMe Added in Flow 0.121.0 upgrade in #4381
    return {
      ...super.serialize(),
      hash: this.hash,
    };
  }

  initOptions({onNodeRemoved}: AssetGraphOpts = {}) {
    this.onNodeRemoved = onNodeRemoved;
  }

  initialize({entries, assetGroups}: InitOpts) {
    let rootNode = {id: '@@root', type: 'root', value: null};
    this.setRootNode(rootNode);

    let nodes = [];
    if (entries) {
      for (let entry of entries) {
        let node = nodeFromEntrySpecifier(entry);
        nodes.push(node);
      }
    } else if (assetGroups) {
      nodes.push(
        ...assetGroups.map(assetGroup => nodeFromAssetGroup(assetGroup)),
      );
    }
    this.replaceNodesConnectedTo(rootNode, nodes);
  }

  addNode(node: AssetGraphNode): AssetGraphNode {
    this.hash = null;
    return super.addNode(node);
  }

  removeNode(node: AssetGraphNode): void {
    this.hash = null;
    this.onNodeRemoved && this.onNodeRemoved(node);
    return super.removeNode(node);
  }

  resolveEntry(
    entry: string,
    resolved: Array<Entry>,
    correspondingRequest: string,
  ) {
    let entrySpecifierNode = nullthrows(
      this.getNode(nodeFromEntrySpecifier(entry).id),
    );
    invariant(entrySpecifierNode.type === 'entry_specifier');
    entrySpecifierNode.correspondingRequest = correspondingRequest;
    let entryFileNodes = resolved.map(file => nodeFromEntryFile(file));
    this.replaceNodesConnectedTo(entrySpecifierNode, entryFileNodes);
  }

  resolveTargets(
    entry: Entry,
    targets: Array<Target>,
    correspondingRequest: string,
  ) {
    let depNodes = targets.map(target =>
      nodeFromDep(
        createDependency({
          moduleSpecifier: entry.filePath,
          pipeline: target.pipeline,
          target: target,
          env: target.env,
          isEntry: true,
        }),
      ),
    );

    let entryNode = nullthrows(this.getNode(nodeFromEntryFile(entry).id));
    invariant(entryNode.type === 'entry_file');
    entryNode.correspondingRequest = correspondingRequest;
    if (this.hasNode(entryNode.id)) {
      this.replaceNodesConnectedTo(entryNode, depNodes);
    }
  }

  resolveDependency(
    dependency: Dependency,
    assetGroup: ?AssetGroup,
    correspondingRequest: string,
  ) {
    let depNode = nullthrows(this.nodes.get(dependency.id));
    invariant(depNode.type === 'dependency');
    if (!depNode) return;
    depNode.correspondingRequest = correspondingRequest;

    if (!assetGroup) {
      return;
    }

    let assetGroupNode = nodeFromAssetGroup(assetGroup);
    let existing = this.getNode(assetGroupNode.id);
    if (existing) {
      invariant(existing.type === 'asset_group');
      assetGroupNode.value.canDefer =
        assetGroupNode.value.canDefer && existing.value.canDefer;
    }

    this.replaceNodesConnectedTo(depNode, [assetGroupNode]);
  }

  shouldVisitChild(node: AssetGraphNode, childNode: AssetGraphNode): boolean {
    if (
      node.type !== 'dependency' ||
      childNode.type !== 'asset_group' ||
      childNode.deferred === false
    ) {
      return true;
    }

    let {sideEffects, canDefer = true} = childNode.value;
    let dependency = node.value;
<<<<<<< HEAD
    let previouslyDeferred = node.hasDeferred;
    let defer = this.shouldDeferDependency(dependency, sideEffects);
=======
    let previouslyDeferred = childNode.deferred;
    let defer = this.shouldDeferDependency(dependency, sideEffects, canDefer);
>>>>>>> 796e1798
    node.hasDeferred = defer;
    childNode.deferred = defer;

    if (!previouslyDeferred && defer) {
      this.markParentsWithHasDeferred(node);
    } else if (previouslyDeferred && !defer) {
      this.unmarkParentsWithHasDeferred(node);
    }

    return !defer;
  }

  markParentsWithHasDeferred(node: DependencyNode) {
    this.traverseAncestors(node, (_node, _, actions) => {
      if (_node.type === 'asset') {
        _node.hasDeferred = true;
      } else if (_node.type === 'asset_group') {
        _node.hasDeferred = true;
        actions.skipChildren();
      } else if (node !== _node) {
        actions.skipChildren();
      }
    });
  }

  unmarkParentsWithHasDeferred(node: DependencyNode) {
    this.traverseAncestors(node, (_node, ctx, actions) => {
      if (_node.type === 'asset') {
        let hasDeferred = this.getNodesConnectedFrom(_node).some(_childNode =>
          _childNode.hasDeferred == null ? false : _childNode.hasDeferred,
        );
        if (!hasDeferred) {
          delete _node.hasDeferred;
        }
        return {hasDeferred};
      } else if (_node.type === 'asset_group') {
        if (!ctx?.hasDeferred) {
          delete _node.hasDeferred;
        }
        actions.skipChildren();
      } else if (node !== _node) {
        actions.skipChildren();
      }
    });
  }

  // Defer transforming this dependency if it is marked as weak, there are no side effects,
  // no re-exported symbols are used by ancestor dependencies and the re-exporting asset isn't
  // using a wildcard and isn't an entry (in library mode).
  // This helps with performance building large libraries like `lodash-es`, which re-exports
  // a huge number of functions since we can avoid even transforming the files that aren't used.
  shouldDeferDependency(
    dependency: Dependency,
    sideEffects: ?boolean,
    canDefer: boolean,
  ): boolean {
    let defer = false;
    if (
      dependency.isWeak &&
      sideEffects === false &&
      canDefer &&
      !dependency.symbols.has('*')
    ) {
      let depNode = this.getNode(dependency.id);
      invariant(depNode);

      let assets = this.getNodesConnectedTo(depNode);
      let symbols = new Map(
        [...dependency.symbols].map(([key, val]) => [val.local, key]),
      );
      invariant(assets.length === 1);
      let firstAsset = assets[0];
      invariant(firstAsset.type === 'asset');
      let resolvedAsset = firstAsset.value;
      let deps = this.getIncomingDependencies(resolvedAsset);
      defer = deps.every(
        d =>
          !(d.env.isLibrary && d.isEntry) &&
          !d.symbols.has('*') &&
          ![...d.symbols.keys()].some(symbol => {
            let assetSymbol = resolvedAsset.symbols?.get(symbol)?.local;
            return assetSymbol != null && symbols.has(assetSymbol);
          }),
      );
    }
    return defer;
  }

  resolveAssetGroup(
    assetGroup: AssetGroup,
    assets: Array<Asset>,
    correspondingRequest: string,
  ) {
    let assetGroupNode = nodeFromAssetGroup(assetGroup);
    assetGroupNode = this.getNode(assetGroupNode.id);
    if (!assetGroupNode) {
      return;
    }
    invariant(assetGroupNode.type === 'asset_group');
    assetGroupNode.correspondingRequest = correspondingRequest;

    let dependentAssetKeys = [];
    let assetObjects: Array<{|
      assetNode: AssetNode,
      dependentAssets: Array<Asset>,
      isDirect: boolean,
    |}> = [];
    for (let asset of assets) {
      let isDirect = !dependentAssetKeys.includes(asset.uniqueKey);

      let dependentAssets = [];
      for (let dep of asset.dependencies.values()) {
        let dependentAsset = assets.find(
          a => a.uniqueKey === dep.moduleSpecifier,
        );
        if (dependentAsset) {
          dependentAssetKeys.push(dependentAsset.uniqueKey);
          dependentAssets.push(dependentAsset);
        }
      }
      assetObjects.push({
        assetNode: nodeFromAsset(asset),
        dependentAssets,
        isDirect,
      });
    }

    this.replaceNodesConnectedTo(
      assetGroupNode,
      assetObjects.filter(a => a.isDirect).map(a => a.assetNode),
    );
    for (let {assetNode, dependentAssets} of assetObjects) {
      this.resolveAsset(assetNode, dependentAssets);
    }
  }

  resolveAsset(assetNode: AssetNode, dependentAssets: Array<Asset>) {
    let depNodes = [];
    let depNodesWithAssets = [];
    for (let dep of assetNode.value.dependencies.values()) {
      let depNode = nodeFromDep(dep);
      let dependentAsset = dependentAssets.find(
        a => a.uniqueKey === dep.moduleSpecifier,
      );
      if (dependentAsset) {
        depNode.complete = true;
        depNodesWithAssets.push([depNode, nodeFromAsset(dependentAsset)]);
      }
      depNodes.push(depNode);
    }
    this.replaceNodesConnectedTo(assetNode, depNodes);

    for (let [depNode, dependentAssetNode] of depNodesWithAssets) {
      this.replaceNodesConnectedTo(depNode, [dependentAssetNode]);
    }
  }

  getIncomingDependencies(asset: Asset): Array<Dependency> {
    let node = this.getNode(asset.id);
    if (!node) {
      return [];
    }

    return this.findAncestors(node, node => node.type === 'dependency').map(
      node => {
        invariant(node.type === 'dependency');
        return node.value;
      },
    );
  }

  traverseAssets<TContext>(
    visit: GraphVisitor<Asset, TContext>,
    startNode: ?AssetGraphNode,
  ): ?TContext {
    return this.filteredTraverse(
      node => (node.type === 'asset' ? node.value : null),
      visit,
      startNode,
    );
  }

  getEntryAssetGroupNodes(): Array<AssetGroupNode> {
    let entryNodes = [];
    this.traverse((node, _, actions) => {
      if (node.type === 'asset_group') {
        entryNodes.push(node);
        actions.skipChildren();
      }
    });
    return entryNodes;
  }

  getEntryAssets(): Array<Asset> {
    let entries = [];
    this.traverseAssets((asset, ctx, traversal) => {
      entries.push(asset);
      traversal.skipChildren();
    });

    return entries;
  }

  getHash(): string {
    if (this.hash != null) {
      return this.hash;
    }

    let hash = crypto.createHash('md5');
    // TODO: sort??
    this.traverse(node => {
      if (node.type === 'asset') {
        hash.update(nullthrows(node.value.outputHash));
      } else if (node.type === 'dependency' && node.value.target) {
        hash.update(JSON.stringify(node.value.target));
      }
    });

    this.hash = hash.digest('hex');
    return this.hash;
  }
}<|MERGE_RESOLUTION|>--- conflicted
+++ resolved
@@ -220,13 +220,8 @@
 
     let {sideEffects, canDefer = true} = childNode.value;
     let dependency = node.value;
-<<<<<<< HEAD
-    let previouslyDeferred = node.hasDeferred;
-    let defer = this.shouldDeferDependency(dependency, sideEffects);
-=======
     let previouslyDeferred = childNode.deferred;
     let defer = this.shouldDeferDependency(dependency, sideEffects, canDefer);
->>>>>>> 796e1798
     node.hasDeferred = defer;
     childNode.deferred = defer;
 
