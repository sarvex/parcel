--- conflicted
+++ resolved
@@ -4,17 +4,13 @@
     "types:*.{ts,tsx}": ["@parcel/transformer-typescript-types"],
     "bundle-text:*": ["@parcel/transformer-inline-string", "..."],
     "data-url:*": ["@parcel/transformer-inline-string", "..."],
-<<<<<<< HEAD
     "preload:*": ["..."],
     "prefetch:*": ["..."],
     "*.worker.{js,mjs,jsm,jsx,es6,ts,tsx}": [
       "@parcel/transformer-workerize",
       "..."
     ],
-    "*.{js,mjs,jsm,jsx,es6,ts,tsx}": [
-=======
     "*.{js,mjs,jsm,jsx,es6,cjs,ts,tsx}": [
->>>>>>> 619cbafb
       "@parcel/transformer-react-refresh-babel",
       "@parcel/transformer-babel",
       "@parcel/transformer-js",
