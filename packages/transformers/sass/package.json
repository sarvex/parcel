--- conflicted
+++ resolved
@@ -20,15 +20,8 @@
     "parcel": "^2.0.0-beta.1"
   },
   "dependencies": {
-<<<<<<< HEAD
-    "@parcel/fs": "2.0.0-frontbucket.40",
     "@parcel/plugin": "2.0.0-frontbucket.41",
     "@parcel/source-map": "2.0.0-alpha.4.21",
-    "@parcel/utils": "2.0.0-frontbucket.37",
-=======
-    "@parcel/plugin": "2.0.0-beta.1",
-    "@parcel/source-map": "2.0.0-alpha.4.21",
->>>>>>> 2e760d23
     "sass": "^1.32.4"
   }
 }