--- conflicted
+++ resolved
@@ -1,10 +1,6 @@
 {
   "name": "@parcel/transformer-babel",
-<<<<<<< HEAD
   "version": "2.0.15",
-=======
-  "version": "2.3.2",
->>>>>>> 083e530c
   "license": "MIT",
   "publishConfig": {
     "access": "public"
@@ -21,29 +17,13 @@
   "source": "src/BabelTransformer.js",
   "engines": {
     "node": ">= 12.0.0",
-<<<<<<< HEAD
     "parcel": "^2.0.1"
   },
   "dependencies": {
-    "@babel/core": "^7.12.0",
-    "@babel/generator": "^7.9.0",
-    "@babel/helper-compilation-targets": "^7.8.4",
-    "@babel/plugin-transform-flow-strip-types": "^7.0.0",
-    "@babel/traverse": "^7.0.0",
-    "@parcel/babel-ast-utils": "2.0.15",
     "@parcel/diagnostic": "2.0.15",
     "@parcel/plugin": "2.0.15",
     "@parcel/source-map": "^2.0.0",
     "@parcel/utils": "2.0.15",
-=======
-    "parcel": "^2.3.2"
-  },
-  "dependencies": {
-    "@parcel/diagnostic": "2.3.2",
-    "@parcel/plugin": "2.3.2",
-    "@parcel/source-map": "^2.0.0",
-    "@parcel/utils": "2.3.2",
->>>>>>> 083e530c
     "browserslist": "^4.6.6",
     "json5": "^2.2.0",
     "nullthrows": "^1.1.1",
@@ -52,11 +32,7 @@
   "devDependencies": {
     "@babel/core": "^7.12.0",
     "@babel/preset-env": "^7.0.0",
-<<<<<<< HEAD
+    "@babel/types": "^7.12.0",
     "@parcel/types": "2.0.15"
-=======
-    "@babel/types": "^7.12.0",
-    "@parcel/types": "2.3.2"
->>>>>>> 083e530c
   }
 }