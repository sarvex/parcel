--- conflicted
+++ resolved
@@ -1,10 +1,6 @@
 {
   "name": "@parcel/transformer-babel",
-<<<<<<< HEAD
   "version": "2.0.0-frontbucket.77",
-=======
-  "version": "2.0.0-beta.3.1",
->>>>>>> 11c576f4
   "license": "MIT",
   "publishConfig": {
     "access": "public"
@@ -29,17 +25,10 @@
     "@babel/helper-compilation-targets": "^7.8.4",
     "@babel/plugin-transform-flow-strip-types": "^7.0.0",
     "@babel/traverse": "^7.0.0",
-<<<<<<< HEAD
     "@parcel/babel-ast-utils": "2.0.0-frontbucket.77",
-    "@parcel/babel-preset-env": "2.0.0-frontbucket.77",
     "@parcel/plugin": "2.0.0-frontbucket.77",
+    "@parcel/source-map": "2.0.0-rc.4",
     "@parcel/utils": "2.0.0-frontbucket.77",
-=======
-    "@parcel/babel-ast-utils": "2.0.0-beta.3.1",
-    "@parcel/plugin": "2.0.0-beta.3.1",
-    "@parcel/source-map": "2.0.0-rc.4",
-    "@parcel/utils": "2.0.0-beta.3.1",
->>>>>>> 11c576f4
     "browserslist": "^4.6.6",
     "core-js": "^3.2.1",
     "nullthrows": "^1.1.1",
@@ -47,11 +36,7 @@
   },
   "devDependencies": {
     "@babel/core": "^7.12.0",
-<<<<<<< HEAD
+    "@babel/preset-env": "^7.0.0",
     "@parcel/types": "2.0.0-frontbucket.77"
-=======
-    "@babel/preset-env": "^7.0.0",
-    "@parcel/types": "2.0.0-beta.3.1"
->>>>>>> 11c576f4
   }
 }