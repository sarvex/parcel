{
  "name": "@parcel/transformer-glsl",
  "version": "2.0.0-frontbucket.11",
  "license": "MIT",
  "publishConfig": {
    "access": "public"
  },
  "funding": {
    "type": "opencollective",
    "url": "https://opencollective.com/parcel"
  },
  "repository": {
    "type": "git",
    "url": "https://github.com/parcel-bundler/parcel.git"
  },
  "main": "lib/GLSLTransformer.js",
  "source": "src/GLSLTransformer.js",
  "engines": {
    "node": ">= 12.0.0",
    "parcel": "^2.0.0-beta.1"
  },
  "dependencies": {
<<<<<<< HEAD
    "@parcel/plugin": "2.0.0-frontbucket.41",
    "@parcel/utils": "2.0.0-frontbucket.37",
=======
    "@parcel/plugin": "2.0.0-beta.1",
>>>>>>> 2e760d23
    "glslify-bundle": "^5.1.1",
    "glslify-deps": "^1.3.1"
  }
}<|MERGE_RESOLUTION|>--- conflicted
+++ resolved
@@ -20,12 +20,7 @@
     "parcel": "^2.0.0-beta.1"
   },
   "dependencies": {
-<<<<<<< HEAD
     "@parcel/plugin": "2.0.0-frontbucket.41",
-    "@parcel/utils": "2.0.0-frontbucket.37",
-=======
-    "@parcel/plugin": "2.0.0-beta.1",
->>>>>>> 2e760d23
     "glslify-bundle": "^5.1.1",
     "glslify-deps": "^1.3.1"
   }
