{
  "name": "@parcel/transformer-svg-react",
<<<<<<< HEAD
  "version": "2.0.0-frontbucket.14",
=======
  "version": "2.0.0-beta.1",
>>>>>>> c9748bcb
  "license": "MIT",
  "publishConfig": {
    "access": "public"
  },
  "funding": {
    "type": "opencollective",
    "url": "https://opencollective.com/parcel"
  },
  "repository": {
    "type": "git",
    "url": "https://github.com/parcel-bundler/parcel.git"
  },
  "main": "lib/SvgReactTransformer.js",
  "source": "src/SvgReactTransformer.js",
  "engines": {
    "parcel": "^2.0.0-alpha.1.1"
  },
  "dependencies": {
<<<<<<< HEAD
    "@parcel/plugin": "^2.0.0-frontbucket.26",
=======
    "@parcel/plugin": "2.0.0-beta.1",
>>>>>>> c9748bcb
    "camelcase": "^5.3.1",
    "svg-to-jsx": "^1.0.2"
  }
}<|MERGE_RESOLUTION|>--- conflicted
+++ resolved
@@ -1,10 +1,6 @@
 {
   "name": "@parcel/transformer-svg-react",
-<<<<<<< HEAD
   "version": "2.0.0-frontbucket.14",
-=======
-  "version": "2.0.0-beta.1",
->>>>>>> c9748bcb
   "license": "MIT",
   "publishConfig": {
     "access": "public"
@@ -23,11 +19,7 @@
     "parcel": "^2.0.0-alpha.1.1"
   },
   "dependencies": {
-<<<<<<< HEAD
     "@parcel/plugin": "^2.0.0-frontbucket.26",
-=======
-    "@parcel/plugin": "2.0.0-beta.1",
->>>>>>> c9748bcb
     "camelcase": "^5.3.1",
     "svg-to-jsx": "^1.0.2"
   }
