--- conflicted
+++ resolved
@@ -1,10 +1,6 @@
 {
   "name": "@parcel/transformer-js",
-<<<<<<< HEAD
   "version": "2.0.7",
-=======
-  "version": "2.0.0-rc.0",
->>>>>>> 8fc248f1
   "license": "MIT",
   "publishConfig": {
     "access": "public"
@@ -34,24 +30,17 @@
     "*.node"
   ],
   "dependencies": {
-<<<<<<< HEAD
     "@parcel/diagnostic": "2.0.7",
     "@parcel/plugin": "2.0.7",
-    "@parcel/source-map": "2.0.0-rc.5",
+    "@parcel/source-map": "2.0.0-rc.6",
     "@parcel/utils": "2.0.7",
-=======
-    "@parcel/diagnostic": "2.0.0-rc.0",
-    "@parcel/plugin": "2.0.0-rc.0",
-    "@parcel/source-map": "2.0.0-rc.6",
-    "@parcel/utils": "2.0.0-rc.0",
->>>>>>> 8fc248f1
     "@swc/helpers": "^0.2.11",
     "browserslist": "^4.6.6",
     "detect-libc": "^1.0.3",
     "micromatch": "^4.0.2",
     "nullthrows": "^1.1.1",
     "regenerator-runtime": "^0.13.7",
-    "self-published": "npm:@parcel/transformer-js@2.0.0-nightly.762",
+    "self-published": "npm:@parcel/transformer-js@2.0.0-rc.0",
     "semver": "^5.4.1"
   },
   "devDependencies": {
