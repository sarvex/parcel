{
  "name": "@parcel/transformer-js",
  "version": "2.0.9",
  "license": "MIT",
  "publishConfig": {
    "access": "public"
  },
  "funding": {
    "type": "opencollective",
    "url": "https://opencollective.com/parcel"
  },
  "repository": {
    "type": "git",
    "url": "https://github.com/parcel-bundler/parcel.git"
  },
  "main": "lib/JSTransformer.js",
  "source": "src/JSTransformer.js",
  "napi": {
    "name": "parcel-swc"
  },
  "engines": {
    "parcel": "^2.0.0-beta.1",
    "node": ">= 12.0.0"
  },
  "files": [
    "lib",
    "native-browser.js",
    "native.js",
    "src",
    "*.node"
  ],
  "dependencies": {
    "@parcel/diagnostic": "2.0.9",
    "@parcel/plugin": "2.0.9",
    "@parcel/source-map": "2.0.0-rc.6",
    "@parcel/utils": "2.0.9",
    "@swc/helpers": "^0.2.11",
    "browserslist": "^4.6.6",
    "detect-libc": "^1.0.3",
    "micromatch": "^4.0.2",
    "nullthrows": "^1.1.1",
    "regenerator-runtime": "^0.13.7",
    "self-published": "npm:@parcel/transformer-js@2.0.0-rc.0",
    "semver": "^5.4.1"
  },
  "devDependencies": {
<<<<<<< HEAD
    "@napi-rs/cli": "1.0.4"
=======
    "@napi-rs/cli": "1.0.4",
    "self-published": "npm:@parcel/transformer-js@2.0.0-rc.0"
>>>>>>> cd013739
  },
  "scripts": {
    "build": "napi build --platform --cargo-cwd napi",
    "build-release": "napi build --platform --release --cargo-cwd napi",
    "build:wasm-base": "wasm-pack build wasm --no-typescript --release",
    "build:wasm-node": "yarn build:wasm-base --target nodejs --out-dir dist-node",
    "build:wasm-web": "CARGO_PROFILE_RELEASE_LTO=true CARGO_PROFILE_RELEASE_PANIC=abort CARGO_PROFILE_RELEASE_OPT_LEVEL=z yarn build:wasm-base --target web --out-dir dist-web"
  },
  "browser": {
    "./native.js": "./native-browser.js"
  }
}<|MERGE_RESOLUTION|>--- conflicted
+++ resolved
@@ -44,12 +44,8 @@
     "semver": "^5.4.1"
   },
   "devDependencies": {
-<<<<<<< HEAD
-    "@napi-rs/cli": "1.0.4"
-=======
     "@napi-rs/cli": "1.0.4",
     "self-published": "npm:@parcel/transformer-js@2.0.0-rc.0"
->>>>>>> cd013739
   },
   "scripts": {
     "build": "napi build --platform --cargo-cwd napi",
