--- conflicted
+++ resolved
@@ -1,10 +1,6 @@
 {
   "name": "@parcel/transformer-js",
-<<<<<<< HEAD
   "version": "2.0.32",
-=======
-  "version": "2.6.2",
->>>>>>> aa83272b
   "license": "MIT",
   "publishConfig": {
     "access": "public"
@@ -23,11 +19,7 @@
     "name": "parcel-swc"
   },
   "engines": {
-<<<<<<< HEAD
     "parcel": "^2.0.24",
-=======
-    "parcel": "^2.6.2",
->>>>>>> aa83272b
     "node": ">= 12.0.0"
   },
   "files": [
@@ -38,21 +30,12 @@
     "*.node"
   ],
   "dependencies": {
-<<<<<<< HEAD
     "@parcel/diagnostic": "2.0.30",
     "@parcel/plugin": "2.0.32",
     "@parcel/source-map": "^2.0.0",
     "@parcel/utils": "2.0.32",
     "@parcel/workers": "2.0.32",
-    "@swc/helpers": "^0.3.15",
-=======
-    "@parcel/diagnostic": "2.6.2",
-    "@parcel/plugin": "2.6.2",
-    "@parcel/source-map": "^2.0.0",
-    "@parcel/utils": "2.6.2",
-    "@parcel/workers": "2.6.2",
     "@swc/helpers": "^0.4.2",
->>>>>>> aa83272b
     "browserslist": "^4.6.6",
     "detect-libc": "^1.0.3",
     "nullthrows": "^1.1.1",
@@ -64,11 +47,7 @@
     "@napi-rs/cli": "^2.6.2"
   },
   "peerDependencies": {
-<<<<<<< HEAD
     "@parcel/core": "^2.0.24"
-=======
-    "@parcel/core": "^2.6.2"
->>>>>>> aa83272b
   },
   "scripts": {
     "build": "napi build --platform --cargo-cwd napi",
