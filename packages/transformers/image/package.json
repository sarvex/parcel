--- conflicted
+++ resolved
@@ -16,13 +16,9 @@
     "parcel": "^2.0.0-beta.1"
   },
   "dependencies": {
-<<<<<<< HEAD
-    "@parcel/plugin": "2.0.10",
-=======
-    "@parcel/plugin": "2.0.0-rc.0"
+    "@parcel/plugin": "2.0.10"
   },
   "devDependencies": {
->>>>>>> fb9818a7
     "sharp": "^0.28.3"
   }
 }