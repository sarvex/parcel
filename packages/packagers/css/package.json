--- conflicted
+++ resolved
@@ -1,10 +1,6 @@
 {
   "name": "@parcel/packager-css",
-<<<<<<< HEAD
   "version": "2.0.15",
-=======
-  "version": "2.3.2",
->>>>>>> 083e530c
   "license": "MIT",
   "publishConfig": {
     "access": "public"
@@ -21,25 +17,15 @@
   "source": "src/CSSPackager.js",
   "engines": {
     "node": ">= 12.0.0",
-<<<<<<< HEAD
     "parcel": "^2.0.1"
   },
   "dependencies": {
     "@parcel/plugin": "2.0.15",
     "@parcel/source-map": "^2.0.0",
     "@parcel/utils": "2.0.15",
-    "nullthrows": "^1.1.1",
-=======
-    "parcel": "^2.3.2"
-  },
-  "dependencies": {
-    "@parcel/plugin": "2.3.2",
-    "@parcel/source-map": "^2.0.0",
-    "@parcel/utils": "2.3.2",
     "nullthrows": "^1.1.1"
   },
   "devDependencies": {
->>>>>>> 083e530c
     "postcss": "^8.4.5"
   }
 }